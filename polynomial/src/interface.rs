--- conflicted
+++ resolved
@@ -18,11 +18,8 @@
 pub trait MLETrait<F: PrimeField> {
     fn new(evaluations: Vec<F>) -> Self;
     fn partial_evaluation(&self, eval_point: &F, variable_index: &usize) -> Self;
+    fn partial_evaluations(&self, points: &[F], variable_indices: &Vec<usize>) -> Self;
     fn evaluation(&self, evaluation_points: &[F]) -> F;
-<<<<<<< HEAD
-    fn additive_identity(num_vars: usize) -> Self;
-    fn sum_over_the_boolean_hypercube(&self) -> F;
-=======
     // fn additive_identity(num_vars: usize) -> Self;
     // fn to_bytes(&self) -> Vec<u8>;
     // fn split_poly_into_two_and_sum_each_part(&mut self) -> Self;
@@ -33,5 +30,4 @@
     fn partial_evaluation(&self, eval_point: F, variable_index: usize) -> Self;
     fn element_wise_product(&self) -> Vec<F>;
     fn element_wise_add(&self) -> Vec<F>;
->>>>>>> eb875e97
 }