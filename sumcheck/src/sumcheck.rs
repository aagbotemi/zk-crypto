use crate::utils::convert_field_to_byte;
use ark_ff::PrimeField;
use fiat_shamir::{fiat_shamir::FiatShamirTranscript, interface::FiatShamirTranscriptTrait};
use polynomial::{interface::MLETrait, MLE};

pub struct Sumcheck<F: PrimeField> {
    poly: MLE<F>,
    sum: F,
}

pub struct SumcheckProof<'a, F: PrimeField> {
    poly: &'a MLE<F>,
    sum: F,
    univariate_poly: Vec<MLE<F>>,
}

impl<F: PrimeField> Sumcheck<F> {
    pub fn new(poly: MLE<F>) -> Self {
        Sumcheck {
            poly,
            sum: Default::default(),
        }
    }

    pub fn poly_sum(&mut self) {
        self.sum = self.poly.evaluations.iter().sum();
    }

    pub fn prove(&self) -> (SumcheckProof<F>, Vec<F>) {
        let mut uni_polys = vec![];

        // send sum as bytes to the transcript
        let mut transcript = FiatShamirTranscript::new();
        let poly_sum_bytes = convert_field_to_byte(&self.sum);
        transcript.commit(&poly_sum_bytes);

        let mut challenges: Vec<F> = vec![];
        let mut current_poly: MLE<F> = self.poly.clone();

        for _ in 0..self.poly.n_vars {
            let uni_poly = current_poly.split_poly_into_two_and_sum_each_part();
            transcript.commit(&uni_poly.to_bytes());
            uni_polys.push(uni_poly);

            //get the random r
            let random_r = transcript.evaluate_challenge_into_field::<F>();
            challenges.push(random_r);

            // update polynomial
<<<<<<< HEAD
            current_poly = current_poly.partial_evaluation(&random_r, &0);
=======
            current_poly = current_poly.partial_evaluation(random_r, 0);
>>>>>>> eb875e97
        }

        (
            SumcheckProof {
                poly: &self.poly,
                sum: self.sum,
                univariate_poly: uni_polys,
            },
            challenges,
        )
    }

    pub fn verify(&self, proof: &SumcheckProof<F>) -> bool {
        // send sum as bytes to the transcript
        let mut transcript = FiatShamirTranscript::new();
        let poly_sum_bytes = convert_field_to_byte(&proof.sum);
        transcript.commit(&poly_sum_bytes);

        let mut claimed_sum = proof.sum;
        let mut challenges: Vec<F> = vec![];

        let univariate_poly = &proof.univariate_poly;
        for i in 0..proof.poly.n_vars {
            let uni_poly = &univariate_poly[i];

            // Check if the claimed sum matches the evaluation at 0 and 1
            let eval_p0_p1 =
                uni_poly.evaluation(&vec![F::zero()]) + uni_poly.evaluation(&vec![F::one()]);
            if eval_p0_p1 != claimed_sum {
                return false;
            }

            // Commit the univariate polynomial to the transcript
            transcript.commit(&uni_poly.to_bytes());

            // Generate the challenge for this round
            let challenge: F = transcript.evaluate_challenge_into_field::<F>();
            challenges.push(challenge);

            // update the sum
            claimed_sum = uni_poly.evaluation(&vec![challenge]);
        }

        proof.poly.evaluation(challenges.as_slice()) == claimed_sum
    }
}

#[cfg(test)]
mod tests {
    use super::*;
    use ark_ff::MontConfig;
    use ark_ff::{Fp64, MontBackend};

    #[derive(MontConfig)]
    #[modulus = "17"]
    #[generator = "3"]
    struct FqConfig;
    type Fq = Fp64<MontBackend<FqConfig, 1>>;

    #[test]
    fn test_sum_calculation() {
        let poly = MLE::new(vec![
            Fq::from(0),
            Fq::from(0),
            Fq::from(0),
            Fq::from(2),
            Fq::from(2),
            Fq::from(2),
            Fq::from(2),
            Fq::from(4),
        ]);
        let mut prover = Sumcheck::new(poly);
        prover.poly_sum();
        assert_eq!(prover.sum, Fq::from(12));
    }

    #[test]
    fn test_sum_check_proof() {
        let poly = MLE::new(vec![
            Fq::from(0),
            Fq::from(0),
            Fq::from(2),
            Fq::from(7),
            Fq::from(3),
            Fq::from(3),
            Fq::from(6),
            Fq::from(11),
        ]);
        let mut sumcheck = Sumcheck::new(poly);
        sumcheck.poly_sum();
        let (proof, _challenges) = &sumcheck.prove();
        let verifer: bool = sumcheck.verify(&proof);

        assert_eq!(verifer, true);
    }

    #[test]
    fn test_sum_check_proof_2() {
        let poly = MLE::new(vec![
            Fq::from(0),
            Fq::from(0),
            Fq::from(0),
            Fq::from(0),
            Fq::from(0),
            Fq::from(1),
            Fq::from(1),
            Fq::from(1),
            Fq::from(0),
            Fq::from(0),
            Fq::from(0),
            Fq::from(0),
            Fq::from(0),
            Fq::from(0),
            Fq::from(0),
            Fq::from(0),
        ]);
        let mut sumcheck = Sumcheck::new(poly);
        sumcheck.poly_sum();
        let proof = sumcheck.prove();
        let verifer = sumcheck.verify(&proof.0);

        assert_eq!(verifer, true);
    }

    #[test]
    fn test_sum_check_proof_3() {
        let poly = MLE::new(vec![
            Fq::from(1),
            Fq::from(3),
            Fq::from(5),
            Fq::from(7),
            Fq::from(2),
            Fq::from(4),
            Fq::from(6),
            Fq::from(8),
            Fq::from(3),
            Fq::from(5),
            Fq::from(7),
            Fq::from(9),
            Fq::from(4),
            Fq::from(6),
            Fq::from(8),
            Fq::from(10),
        ]);
        let mut sumcheck = Sumcheck::new(poly);
        sumcheck.poly_sum();
        let proof = sumcheck.prove();
        let verifer = sumcheck.verify(&proof.0);

        assert_eq!(verifer, true);
    }
}<|MERGE_RESOLUTION|>--- conflicted
+++ resolved
@@ -47,11 +47,7 @@
             challenges.push(random_r);
 
             // update polynomial
-<<<<<<< HEAD
             current_poly = current_poly.partial_evaluation(&random_r, &0);
-=======
-            current_poly = current_poly.partial_evaluation(random_r, 0);
->>>>>>> eb875e97
         }
 
         (
