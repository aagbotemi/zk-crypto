# ZK-CRYPTO

### Crates

[Polynomial](/polynomial) - univariate, multilinear - (coefficient form, evaluation form)

[Shamir Secret Sharing](/shamir-secret-sharing) - shamir secret sharing implementation

[Fiat Shamir Transcript](/fiat-shamir-transcript) - fiat shamir transcript implementation

[Sumcheck](/sumcheck) - sumcheck implementation

<<<<<<< HEAD
[GKR Protocol](/gkr) - gkr protocol implementation
=======
[Finite Field](/finite-field) - finite field implementation
>>>>>>> eb875e97
<|MERGE_RESOLUTION|>--- conflicted
+++ resolved
@@ -10,8 +10,6 @@
 
 [Sumcheck](/sumcheck) - sumcheck implementation
 
-<<<<<<< HEAD
 [GKR Protocol](/gkr) - gkr protocol implementation
-=======
-[Finite Field](/finite-field) - finite field implementation
->>>>>>> eb875e97
+
+[Finite Field](/finite-field) - finite field implementation